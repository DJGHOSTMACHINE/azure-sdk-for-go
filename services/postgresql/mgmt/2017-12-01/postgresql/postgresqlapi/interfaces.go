package postgresqlapi

// Copyright (c) Microsoft and contributors.  All rights reserved.
//
// Licensed under the Apache License, Version 2.0 (the "License");
// you may not use this file except in compliance with the License.
// You may obtain a copy of the License at
// http://www.apache.org/licenses/LICENSE-2.0
//
// Unless required by applicable law or agreed to in writing, software
// distributed under the License is distributed on an "AS IS" BASIS,
// WITHOUT WARRANTIES OR CONDITIONS OF ANY KIND, either express or implied.
//
// See the License for the specific language governing permissions and
// limitations under the License.
//
// Code generated by Microsoft (R) AutoRest Code Generator.
// Changes may cause incorrect behavior and will be lost if the code is regenerated.

import (
	"context"
	"github.com/Azure/azure-sdk-for-go/services/postgresql/mgmt/2017-12-01/postgresql"
)

// ServersClientAPI contains the set of methods on the ServersClient type.
type ServersClientAPI interface {
	Create(ctx context.Context, resourceGroupName string, serverName string, parameters postgresql.ServerForCreate) (result postgresql.ServersCreateFuture, err error)
	Delete(ctx context.Context, resourceGroupName string, serverName string) (result postgresql.ServersDeleteFuture, err error)
	Get(ctx context.Context, resourceGroupName string, serverName string) (result postgresql.Server, err error)
	List(ctx context.Context) (result postgresql.ServerListResult, err error)
	ListByResourceGroup(ctx context.Context, resourceGroupName string) (result postgresql.ServerListResult, err error)
	Restart(ctx context.Context, resourceGroupName string, serverName string) (result postgresql.ServersRestartFuture, err error)
	Update(ctx context.Context, resourceGroupName string, serverName string, parameters postgresql.ServerUpdateParameters) (result postgresql.ServersUpdateFuture, err error)
}

var _ ServersClientAPI = (*postgresql.ServersClient)(nil)

<<<<<<< HEAD
// ServerClientAPI contains the set of methods on the ServerClient type.
type ServerClientAPI interface {
	Restart(ctx context.Context, resourceGroupName string, serverName string) (result postgresql.ServerRestartFuture, err error)
}

var _ ServerClientAPI = (*postgresql.ServerClient)(nil)
=======
// ReplicasClientAPI contains the set of methods on the ReplicasClient type.
type ReplicasClientAPI interface {
	ListByServer(ctx context.Context, resourceGroupName string, serverName string) (result postgresql.ServerListResult, err error)
}

var _ ReplicasClientAPI = (*postgresql.ReplicasClient)(nil)
>>>>>>> f812173f

// FirewallRulesClientAPI contains the set of methods on the FirewallRulesClient type.
type FirewallRulesClientAPI interface {
	CreateOrUpdate(ctx context.Context, resourceGroupName string, serverName string, firewallRuleName string, parameters postgresql.FirewallRule) (result postgresql.FirewallRulesCreateOrUpdateFuture, err error)
	Delete(ctx context.Context, resourceGroupName string, serverName string, firewallRuleName string) (result postgresql.FirewallRulesDeleteFuture, err error)
	Get(ctx context.Context, resourceGroupName string, serverName string, firewallRuleName string) (result postgresql.FirewallRule, err error)
	ListByServer(ctx context.Context, resourceGroupName string, serverName string) (result postgresql.FirewallRuleListResult, err error)
}

var _ FirewallRulesClientAPI = (*postgresql.FirewallRulesClient)(nil)

// VirtualNetworkRulesClientAPI contains the set of methods on the VirtualNetworkRulesClient type.
type VirtualNetworkRulesClientAPI interface {
	CreateOrUpdate(ctx context.Context, resourceGroupName string, serverName string, virtualNetworkRuleName string, parameters postgresql.VirtualNetworkRule) (result postgresql.VirtualNetworkRulesCreateOrUpdateFuture, err error)
	Delete(ctx context.Context, resourceGroupName string, serverName string, virtualNetworkRuleName string) (result postgresql.VirtualNetworkRulesDeleteFuture, err error)
	Get(ctx context.Context, resourceGroupName string, serverName string, virtualNetworkRuleName string) (result postgresql.VirtualNetworkRule, err error)
	ListByServer(ctx context.Context, resourceGroupName string, serverName string) (result postgresql.VirtualNetworkRuleListResultPage, err error)
}

var _ VirtualNetworkRulesClientAPI = (*postgresql.VirtualNetworkRulesClient)(nil)

// DatabasesClientAPI contains the set of methods on the DatabasesClient type.
type DatabasesClientAPI interface {
	CreateOrUpdate(ctx context.Context, resourceGroupName string, serverName string, databaseName string, parameters postgresql.Database) (result postgresql.DatabasesCreateOrUpdateFuture, err error)
	Delete(ctx context.Context, resourceGroupName string, serverName string, databaseName string) (result postgresql.DatabasesDeleteFuture, err error)
	Get(ctx context.Context, resourceGroupName string, serverName string, databaseName string) (result postgresql.Database, err error)
	ListByServer(ctx context.Context, resourceGroupName string, serverName string) (result postgresql.DatabaseListResult, err error)
}

var _ DatabasesClientAPI = (*postgresql.DatabasesClient)(nil)

// ConfigurationsClientAPI contains the set of methods on the ConfigurationsClient type.
type ConfigurationsClientAPI interface {
	CreateOrUpdate(ctx context.Context, resourceGroupName string, serverName string, configurationName string, parameters postgresql.Configuration) (result postgresql.ConfigurationsCreateOrUpdateFuture, err error)
	Get(ctx context.Context, resourceGroupName string, serverName string, configurationName string) (result postgresql.Configuration, err error)
	ListByServer(ctx context.Context, resourceGroupName string, serverName string) (result postgresql.ConfigurationListResult, err error)
}

var _ ConfigurationsClientAPI = (*postgresql.ConfigurationsClient)(nil)

// LogFilesClientAPI contains the set of methods on the LogFilesClient type.
type LogFilesClientAPI interface {
	ListByServer(ctx context.Context, resourceGroupName string, serverName string) (result postgresql.LogFileListResult, err error)
}

var _ LogFilesClientAPI = (*postgresql.LogFilesClient)(nil)

// LocationBasedPerformanceTierClientAPI contains the set of methods on the LocationBasedPerformanceTierClient type.
type LocationBasedPerformanceTierClientAPI interface {
	List(ctx context.Context, locationName string) (result postgresql.PerformanceTierListResult, err error)
}

var _ LocationBasedPerformanceTierClientAPI = (*postgresql.LocationBasedPerformanceTierClient)(nil)

// CheckNameAvailabilityClientAPI contains the set of methods on the CheckNameAvailabilityClient type.
type CheckNameAvailabilityClientAPI interface {
	Execute(ctx context.Context, nameAvailabilityRequest postgresql.NameAvailabilityRequest) (result postgresql.NameAvailability, err error)
}

var _ CheckNameAvailabilityClientAPI = (*postgresql.CheckNameAvailabilityClient)(nil)

// ServerSecurityAlertPoliciesClientAPI contains the set of methods on the ServerSecurityAlertPoliciesClient type.
type ServerSecurityAlertPoliciesClientAPI interface {
	CreateOrUpdate(ctx context.Context, resourceGroupName string, serverName string, parameters postgresql.ServerSecurityAlertPolicy) (result postgresql.ServerSecurityAlertPoliciesCreateOrUpdateFuture, err error)
	Get(ctx context.Context, resourceGroupName string, serverName string) (result postgresql.ServerSecurityAlertPolicy, err error)
}

var _ ServerSecurityAlertPoliciesClientAPI = (*postgresql.ServerSecurityAlertPoliciesClient)(nil)

// OperationsClientAPI contains the set of methods on the OperationsClient type.
type OperationsClientAPI interface {
	List(ctx context.Context) (result postgresql.OperationListResult, err error)
}

var _ OperationsClientAPI = (*postgresql.OperationsClient)(nil)<|MERGE_RESOLUTION|>--- conflicted
+++ resolved
@@ -35,21 +35,12 @@
 
 var _ ServersClientAPI = (*postgresql.ServersClient)(nil)
 
-<<<<<<< HEAD
-// ServerClientAPI contains the set of methods on the ServerClient type.
-type ServerClientAPI interface {
-	Restart(ctx context.Context, resourceGroupName string, serverName string) (result postgresql.ServerRestartFuture, err error)
-}
-
-var _ ServerClientAPI = (*postgresql.ServerClient)(nil)
-=======
 // ReplicasClientAPI contains the set of methods on the ReplicasClient type.
 type ReplicasClientAPI interface {
 	ListByServer(ctx context.Context, resourceGroupName string, serverName string) (result postgresql.ServerListResult, err error)
 }
 
 var _ ReplicasClientAPI = (*postgresql.ReplicasClient)(nil)
->>>>>>> f812173f
 
 // FirewallRulesClientAPI contains the set of methods on the FirewallRulesClient type.
 type FirewallRulesClientAPI interface {
