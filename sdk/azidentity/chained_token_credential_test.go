--- conflicted
+++ resolved
@@ -8,7 +8,6 @@
 	"errors"
 	"net/http"
 	"testing"
-	"time"
 
 	"github.com/Azure/azure-sdk-for-go/sdk/azcore"
 	"github.com/Azure/azure-sdk-for-go/sdk/internal/mock"
@@ -85,12 +84,7 @@
 	if tk.Token != tokenValue {
 		t.Fatalf("Received an incorrect access token")
 	}
-<<<<<<< HEAD
-	emptyTime := time.Time{}
-	if tk.ExpiresOn == emptyTime {
-=======
 	if tk.ExpiresOn.IsZero() {
->>>>>>> 79df55d8
 		t.Fatalf("Received an incorrect time in the response")
 	}
 }
@@ -110,13 +104,8 @@
 	if err == nil {
 		t.Fatalf("Expected an error but did not receive one")
 	}
-<<<<<<< HEAD
 	var authErr *AuthenticationFailedError
 	if !errors.As(err, &authErr) {
-=======
-	var chainedError *AuthenticationFailedError
-	if !errors.As(err, &chainedError) {
->>>>>>> 79df55d8
 		t.Fatalf("Expected Error Type: AuthenticationFailedError, ReceivedErrorType: %T", err)
 	}
 	if len(err.Error()) == 0 {
@@ -124,7 +113,6 @@
 	}
 }
 
-<<<<<<< HEAD
 func TestChainedTokenCredential_GetTokenFailCredentialUnavailable(t *testing.T) {
 	srv, close := mock.NewServer()
 	defer close()
@@ -151,8 +139,6 @@
 	}
 }
 
-=======
->>>>>>> 79df55d8
 func TestBearerPolicy_ChainedTokenCredential(t *testing.T) {
 	err := initEnvironmentVarsForTest()
 	if err != nil {
@@ -175,12 +161,7 @@
 		azcore.NewRetryPolicy(azcore.RetryOptions{}),
 		chainedCred.AuthenticationPolicy(azcore.AuthenticationPolicyOptions{Options: azcore.TokenRequestOptions{Scopes: []string{scope}}}),
 		azcore.NewRequestLogPolicy(azcore.RequestLogOptions{}))
-<<<<<<< HEAD
-	req := pipeline.NewRequest(http.MethodGet, srv.URL())
-	_, err = req.Do(context.Background())
-=======
 	_, err = pipeline.Do(context.Background(), azcore.NewRequest(http.MethodGet, srv.URL()))
->>>>>>> 79df55d8
 	if err != nil {
 		t.Fatalf("Expected an empty error but receive: %v", err)
 	}
